use std::collections::HashMap;
use std::fs;
use std::process;
use std::collections::HashMap;
use std::{
    io::{prelude::*, BufReader},
    net::{TcpListener, TcpStream},
};

type Handler = fn(&str) -> String;

fn get_foo(_: &str) -> String {
    let status = "HTTP/1.1 404 Not Found \r\n";
    let body = "<html><h1>Foo</h1></html>";
    let size = format!("Content-Length: {}\r\n", body.len());
    let response = format!("{status}{size}\r\n{body}");
    return response;
}

fn not_found(_: &str) -> String {
    let status = "HTTP/1.1 404 Not Found \r\n";
    let body = fs::read_to_string("src/404.html").unwrap_or("".to_string());
    let size = format!("Content-Length: {}\r\n", body.len());
    let response = format!("{status}{size}\r\n{body}");
    return response;
}

fn get_index(_: &str) -> String {
    let body = fs::read_to_string("src/index.html").unwrap_or("".to_string());
    let status = "HTTP/1.1 200 OK \r\n";
    let size = format!("Content-Length: {}\r\n", body.len());
    let response = format!("{status}{size}\r\n{body}");
    return response;
}


fn main() {
    let listener = TcpListener::bind("127.0.0.1:7878").unwrap_or_else(|err| {
        println!("{err}");
        process::exit(1);
    });

    for stream in listener.incoming() {
        let stream = stream.unwrap();
        handle_connection(stream);

        println!("Connection established!");
    }
}

type Handler = fn() -> String;

/// Gets the route from the request string, e.g. "/foo/bar?baz=qux" -> "/foo/bar"
///
/// # Examples
///
/// ```
/// let request = "GET /foo/bar?baz=qux HTTP/1.1";
/// let route = get_route(request);
/// assert_eq!(route, "/foo/bar");
/// ```
fn get_route(request: &str) -> ParsedRequest {
    let mut parts = request.split_whitespace();
    let method = parts.next().unwrap();
    let route = parts.next().unwrap();
    let version = parts.next().unwrap();

    let mut route_parts = route.split('?');
    let route = route_parts.next().unwrap();

    let query = route_parts.next().unwrap_or("");

    ParsedRequest {
        method: match method {
            "GET" => Method::GET,
            "POST" => Method::POST,
            "PUT" => Method::PUT,
            "DELETE" => Method::DELETE,
            _ => Method::GET,
        },
        route: route.to_string(),
        version: version.to_string(),
        query: query.to_string(),
    }
}

#[allow(clippy::upper_case_acronyms)]
#[derive(Debug, PartialEq)]
enum Method {
    GET,
    POST,
    PUT,
    DELETE,
}

#[derive(Debug, PartialEq)]
struct ParsedRequest {
    method: Method,
    route: String,
    version: String,
    query: String,
}

/// Handles a connection, reading the request and writing the response.
fn handle_connection(mut stream: TcpStream) {
    let buf = BufReader::new(&mut stream);
    let req: Vec<String> = buf
        .lines()
        .map(|result| result.unwrap())
        .take_while(|line| !line.is_empty())
        .collect();

<<<<<<< HEAD

    // TODO how to memoize this hashmap for the whole run time?
    let mut routes: HashMap<String, Handler> = HashMap::new();
    routes.insert("GET / HTTP/1.1".to_string(), get_index);
    routes.insert("GET /foo HTTP/1.1".to_string(), get_foo);

    let empty_body = String::new();
    let path = req.get(0).unwrap_or(&empty_body);

    let response = match routes.get(path) {
        Some(handler) => handler(path),
        None => not_found(path),
    };

=======
    let mut status = "HTTP/1.1 200 OK \r\n";
    let request_string = match req.first() {
        Some(r) => r.to_string(),
        None => {
            println!("Request {req:#?}");
            status = "HTTP/1.1 404 Not Found \r\n";
            "/404".to_string()
        }
    };
    let request_route = get_route(&request_string);

    let mut handlers: HashMap<&str, Handler> = HashMap::new();
    handlers.insert("/", index);

    let handler = match handlers.get(request_route.route.as_str()) {
        Some(h) => h.to_owned(),
        None => {
            println!("Request {req:#?}");
            status = "HTTP/1.1 404 Not Found \r\n";
            not_found
        }
    };

    println!("Request {req:#?}");
    let body = handler();
    let size = format!("Content-Length: {}\r\n", body.len());
    let response = format!("{status}{size}\r\n{body}");
>>>>>>> 85e8755c
    match stream.write_all(response.as_bytes()) {
        Ok(r) => r,
        Err(err) => {
            println!("{err}");
<<<<<<< HEAD
            return;
        }
    };
=======
        }
    }
    println!("Request {:#?}", req[0]);
}

fn index() -> String {
    match fs::read_to_string("src/index.html") {
        Ok(r) => r,
        Err(err) => {
            println!("{err}");
            "".to_string()
        }
    }
}

fn not_found() -> String {
    match fs::read_to_string("src/404.html") {
        Ok(r) => r,
        Err(err) => {
            println!("{err}");
            "".to_string()
        }
    }
}

#[cfg(test)]
mod tests {
    use super::*;

    #[test]
    fn test_get_route() {
        let request = "GET / HTTP/1.1";
        let parsed = get_route(request);
        assert_eq!(parsed.route, "/");

        let request = "GET /foo HTTP/1.1";
        let parsed = get_route(request);
        assert_eq!(parsed.route, "/foo");

        let request = "GET /foo/bar HTTP/1.1";
        let parsed = get_route(request);
        assert_eq!(parsed.route, "/foo/bar");

        let request = "GET /foo/bar?baz=qux HTTP/1.1";
        let parsed = get_route(request);
        assert_eq!(parsed.route, "/foo/bar");
    }
>>>>>>> 85e8755c
}<|MERGE_RESOLUTION|>--- conflicted
+++ resolved
@@ -1,38 +1,10 @@
 use std::collections::HashMap;
 use std::fs;
 use std::process;
-use std::collections::HashMap;
 use std::{
     io::{prelude::*, BufReader},
     net::{TcpListener, TcpStream},
 };
-
-type Handler = fn(&str) -> String;
-
-fn get_foo(_: &str) -> String {
-    let status = "HTTP/1.1 404 Not Found \r\n";
-    let body = "<html><h1>Foo</h1></html>";
-    let size = format!("Content-Length: {}\r\n", body.len());
-    let response = format!("{status}{size}\r\n{body}");
-    return response;
-}
-
-fn not_found(_: &str) -> String {
-    let status = "HTTP/1.1 404 Not Found \r\n";
-    let body = fs::read_to_string("src/404.html").unwrap_or("".to_string());
-    let size = format!("Content-Length: {}\r\n", body.len());
-    let response = format!("{status}{size}\r\n{body}");
-    return response;
-}
-
-fn get_index(_: &str) -> String {
-    let body = fs::read_to_string("src/index.html").unwrap_or("".to_string());
-    let status = "HTTP/1.1 200 OK \r\n";
-    let size = format!("Content-Length: {}\r\n", body.len());
-    let response = format!("{status}{size}\r\n{body}");
-    return response;
-}
-
 
 fn main() {
     let listener = TcpListener::bind("127.0.0.1:7878").unwrap_or_else(|err| {
@@ -110,22 +82,6 @@
         .take_while(|line| !line.is_empty())
         .collect();
 
-<<<<<<< HEAD
-
-    // TODO how to memoize this hashmap for the whole run time?
-    let mut routes: HashMap<String, Handler> = HashMap::new();
-    routes.insert("GET / HTTP/1.1".to_string(), get_index);
-    routes.insert("GET /foo HTTP/1.1".to_string(), get_foo);
-
-    let empty_body = String::new();
-    let path = req.get(0).unwrap_or(&empty_body);
-
-    let response = match routes.get(path) {
-        Some(handler) => handler(path),
-        None => not_found(path),
-    };
-
-=======
     let mut status = "HTTP/1.1 200 OK \r\n";
     let request_string = match req.first() {
         Some(r) => r.to_string(),
@@ -153,16 +109,10 @@
     let body = handler();
     let size = format!("Content-Length: {}\r\n", body.len());
     let response = format!("{status}{size}\r\n{body}");
->>>>>>> 85e8755c
     match stream.write_all(response.as_bytes()) {
         Ok(r) => r,
         Err(err) => {
             println!("{err}");
-<<<<<<< HEAD
-            return;
-        }
-    };
-=======
         }
     }
     println!("Request {:#?}", req[0]);
@@ -210,5 +160,4 @@
         let parsed = get_route(request);
         assert_eq!(parsed.route, "/foo/bar");
     }
->>>>>>> 85e8755c
 }